--- conflicted
+++ resolved
@@ -1,34 +1,4 @@
 {
-<<<<<<< HEAD
-  "name": "mapnik-omnivore",
-  "version": "1.1.1",
-  "description": "Node module that returns metadata of spatial files.",
-  "main": "index.js",
-  "keywords": [
-    "mapbox",
-    "mapnik"
-  ],
-  "dependencies": {
-    "srs": "0.4.1",
-    "mapnik": "~1.4.7",
-    "sphericalmercator": "1.0.2",
-    "gdal": "https://github.com/naturalatlas/node-gdal/tarball/master"
-  },
-  "repository": {
-    "type": "git",
-    "url": "https://github.com/mapbox/mapnik-omnivore"
-  },
-  "engines": {
-    "node": "0.10.x"
-  },
-  "devDependencies": {
-    "mocha": "1.17.x"
-  },
-  "scripts": {
-    "test": "./node_modules/.bin/mocha"
-  },
-  "author": "Carol B. Hansen"
-=======
     "name": "mapnik-omnivore",
     "version": "1.1.1",
     "description": "Node module that returns metadata of spatial files.",
@@ -37,7 +7,8 @@
     "dependencies": {
         "srs": "~0.4.3",
         "mapnik": "~1.4.10",
-        "sphericalmercator": "1.0.2"
+        "sphericalmercator": "1.0.2",
+        "gdal": "https://github.com/naturalatlas/node-gdal/tarball/master"
     },
     "repository": {
         "type": "git",
@@ -53,5 +24,4 @@
         "test": "mocha -R spec"
     },
     "author": "Carol B. Hansen"
->>>>>>> 6cbd3196
 }