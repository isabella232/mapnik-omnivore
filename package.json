{
<<<<<<< HEAD
    "name": "mapnik-omnivore",
    "version": "1.1.1",
    "description": "Node module that returns metadata of spatial files.",
    "main": "index.js",
    "keywords": ["mapbox", "mapnik", "geodata"],
    "dependencies": {
        "srs": "~0.4.3",
        "mapnik": "~1.4.10",
        "sphericalmercator": "1.0.2",
        "gdal": "https://github.com/naturalatlas/node-gdal/tarball/master"
    },
    "repository": {
        "type": "git",
        "url": "https://github.com/mapbox/mapnik-omnivore"
    },
    "engines": {
        "node": "0.10.x"
    },
    "devDependencies": {
        "mocha": "1.x"
    },
    "scripts": {
        "test": "mocha -R spec"
    },
    "author": "Carol B. Hansen"
=======
  "name": "mapnik-omnivore",
  "version": "1.1.1",
  "description": "Node module that returns metadata of spatial files.",
  "main": "index.js",
  "keywords": [
    "mapbox",
    "mapnik",
    "geodata"
  ],
  "dependencies": {
    "srs": "~0.4.3",
    "mapnik": "~1.4.10",
    "sphericalmercator": "1.0.2"
  },
  "repository": {
    "type": "git",
    "url": "https://github.com/mapbox/mapnik-omnivore"
  },
  "engines": {
    "node": "0.10.x"
  },
  "devDependencies": {
    "mocha": "1.x",
    "coveralls": "~2.10.1",
    "istanbul": "~0.2.14"
  },
  "scripts": {
    "test": "mocha -R spec",
    "coverage": "istanbul cover ./node_modules/.bin/_mocha && coveralls < ./coverage/lcov.info"
  },
  "author": "Carol B. Hansen"
>>>>>>> e46ec931
}<|MERGE_RESOLUTION|>--- conflicted
+++ resolved
@@ -1,31 +1,4 @@
 {
-<<<<<<< HEAD
-    "name": "mapnik-omnivore",
-    "version": "1.1.1",
-    "description": "Node module that returns metadata of spatial files.",
-    "main": "index.js",
-    "keywords": ["mapbox", "mapnik", "geodata"],
-    "dependencies": {
-        "srs": "~0.4.3",
-        "mapnik": "~1.4.10",
-        "sphericalmercator": "1.0.2",
-        "gdal": "https://github.com/naturalatlas/node-gdal/tarball/master"
-    },
-    "repository": {
-        "type": "git",
-        "url": "https://github.com/mapbox/mapnik-omnivore"
-    },
-    "engines": {
-        "node": "0.10.x"
-    },
-    "devDependencies": {
-        "mocha": "1.x"
-    },
-    "scripts": {
-        "test": "mocha -R spec"
-    },
-    "author": "Carol B. Hansen"
-=======
   "name": "mapnik-omnivore",
   "version": "1.1.1",
   "description": "Node module that returns metadata of spatial files.",
@@ -57,5 +30,4 @@
     "coverage": "istanbul cover ./node_modules/.bin/_mocha && coveralls < ./coverage/lcov.info"
   },
   "author": "Carol B. Hansen"
->>>>>>> e46ec931
 }