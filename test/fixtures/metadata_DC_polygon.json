{
  "filesize": 367,
  "projection": "+proj=longlat +ellps=WGS84 +datum=WGS84 +no_defs",
  "filename": "DC_polygon",
  "center": [
    -77.01335,
    38.89255
  ],
  "extent": [
    -77.1174,
    38.7912,
    -76.9093,
    38.9939
  ],
  "json": {
    "vector_layers": [
      {
        "id": "OGRGeoJSON",
        "description": "",
<<<<<<< HEAD
        "minzoom": 0,
        "maxzoom": 22,
=======
>>>>>>> 76c65429
        "fields": {
          "kind": "String",
          "name": "String",
          "state": "String"
<<<<<<< HEAD
        }
=======
        },
        "minzoom": 0,
        "maxzoom": 6,
        "extent": [
          -77.1174,
          38.7912,
          -76.9093,
          38.9939
        ],
        "center": [
          -77.01335,
          38.89255
        ]
>>>>>>> 76c65429
      }
    ]
  },
  "minzoom": 0,
  "maxzoom": 6,
  "layers": [
    "OGRGeoJSON"
  ],
  "dstype": "ogr",
  "filetype": ".geojson"
}<|MERGE_RESOLUTION|>--- conflicted
+++ resolved
@@ -17,32 +17,13 @@
       {
         "id": "OGRGeoJSON",
         "description": "",
-<<<<<<< HEAD
-        "minzoom": 0,
-        "maxzoom": 22,
-=======
->>>>>>> 76c65429
         "fields": {
           "kind": "String",
           "name": "String",
           "state": "String"
-<<<<<<< HEAD
-        }
-=======
         },
         "minzoom": 0,
-        "maxzoom": 6,
-        "extent": [
-          -77.1174,
-          38.7912,
-          -76.9093,
-          38.9939
-        ],
-        "center": [
-          -77.01335,
-          38.89255
-        ]
->>>>>>> 76c65429
+        "maxzoom": 22
       }
     ]
   },
