--- conflicted
+++ resolved
@@ -17,11 +17,6 @@
       {
         "id": "bbl_current_csv",
         "description": "",
-<<<<<<< HEAD
-        "minzoom": 0,
-        "maxzoom": 22,
-=======
->>>>>>> 76c65429
         "fields": {
           "BBL_LICENSE_FACT_ID": "Number",
           "LICENSESTATUS": "String",
@@ -52,23 +47,9 @@
           "HOTSPOT2005NAME": "String",
           "HOTSPOT2004NAME": "String",
           "BUSINESSIMPROVEMENTDISTRICT": "String"
-<<<<<<< HEAD
-        }
-=======
         },
         "minzoom": 0,
-        "maxzoom": 11,
-        "extent": [
-          -77.0925920175155,
-          38.9142786070481,
-          -77.0036845658883,
-          38.9610388430046
-        ],
-        "center": [
-          -77.0481382917019,
-          38.93765872502635
-        ]
->>>>>>> 76c65429
+        "maxzoom": 22
       }
     ]
   },
