--- conflicted
+++ resolved
@@ -17,66 +17,6 @@
       {
         "id": "waypoints",
         "description": "",
-<<<<<<< HEAD
-        "minzoom": 0,
-        "maxzoom": 22,
-        "fields": {
-          "ele": "Number",
-          "time": "Object",
-          "magvar": "Number",
-          "geoidheight": "Number",
-=======
-        "fields": {
->>>>>>> 76c65429
-          "name": "String",
-          "cmt": "String",
-          "desc": "String",
-          "src": "String",
-<<<<<<< HEAD
-          "url": "String",
-          "urlname": "String",
-          "sym": "String",
-          "type": "String",
-          "fix": "String",
-          "sat": "Number",
-          "hdop": "Number",
-          "vdop": "Number",
-          "pdop": "Number",
-          "ageofdgpsdata": "Number",
-          "dgpsid": "Number"
-        }
-=======
-          "link1_href": "String",
-          "link1_text": "String",
-          "link1_type": "String",
-          "link2_href": "String",
-          "link2_text": "String",
-          "link2_type": "String",
-          "number": "Number",
-          "type": "String"
-        },
-        "minzoom": 0,
-        "maxzoom": 16,
-        "extent": [
-          -71.122845,
-          42.43095,
-          -71.105116,
-          42.46711
-        ],
-        "center": [
-          -71.1139805,
-          42.44903
-        ]
->>>>>>> 76c65429
-      },
-      {
-        "id": "routes",
-        "description": "",
-<<<<<<< HEAD
-        "minzoom": 0,
-        "maxzoom": 22,
-=======
->>>>>>> 76c65429
         "fields": {
           "name": "String",
           "cmt": "String",
@@ -90,32 +30,13 @@
           "link2_type": "String",
           "number": "Number",
           "type": "String"
-<<<<<<< HEAD
-        }
-=======
         },
         "minzoom": 0,
-        "maxzoom": 16,
-        "extent": [
-          -71.122845,
-          42.43095,
-          -71.105116,
-          42.46711
-        ],
-        "center": [
-          -71.1139805,
-          42.44903
-        ]
->>>>>>> 76c65429
+        "maxzoom": 22
       },
       {
-        "id": "tracks",
+        "id": "routes",
         "description": "",
-<<<<<<< HEAD
-        "minzoom": 0,
-        "maxzoom": 22,
-=======
->>>>>>> 76c65429
         "fields": {
           "name": "String",
           "cmt": "String",
@@ -129,84 +50,29 @@
           "link2_type": "String",
           "number": "Number",
           "type": "String"
-<<<<<<< HEAD
-        }
+        },
+        "minzoom": 0,
+        "maxzoom": 22
       },
       {
         "id": "route_points",
         "description": "",
-        "minzoom": 0,
-        "maxzoom": 22,
         "fields": {
-          "route_fid": "Number",
-          "route_point_id": "Number",
-          "ele": "Number",
-          "time": "Object",
-          "magvar": "Number",
-          "geoidheight": "Number",
           "name": "String",
           "cmt": "String",
           "desc": "String",
           "src": "String",
-          "url": "String",
-          "urlname": "String",
-          "sym": "String",
-          "type": "String",
-          "fix": "String",
-          "sat": "Number",
-          "hdop": "Number",
-          "vdop": "Number",
-          "pdop": "Number",
-          "ageofdgpsdata": "Number",
-          "dgpsid": "Number"
-        }
-      },
-      {
-        "id": "track_points",
-        "description": "",
-        "minzoom": 0,
-        "maxzoom": 22,
-        "fields": {
-          "track_fid": "Number",
-          "track_seg_id": "Number",
-          "track_seg_point_id": "Number",
-          "ele": "Number",
-          "time": "Object",
-          "course": "Number",
-          "speed": "Number",
-          "magvar": "Number",
-          "geoidheight": "Number",
-          "name": "String",
-          "cmt": "String",
-          "desc": "String",
-          "src": "String",
-          "url": "String",
-          "urlname": "String",
-          "sym": "String",
-          "type": "String",
-          "fix": "String",
-          "sat": "Number",
-          "hdop": "Number",
-          "vdop": "Number",
-          "pdop": "Number",
-          "ageofdgpsdata": "Number",
-          "dgpsid": "Number"
-        }
-=======
+          "link1_href": "String",
+          "link1_text": "String",
+          "link1_type": "String",
+          "link2_href": "String",
+          "link2_text": "String",
+          "link2_type": "String",
+          "number": "Number",
+          "type": "String"
         },
         "minzoom": 0,
-        "maxzoom": 16,
-        "extent": [
-          -71.122845,
-          42.43095,
-          -71.105116,
-          42.46711
-        ],
-        "center": [
-          -71.1139805,
-          42.44903
-        ]
->>>>>>> 76c65429
+        "maxzoom": 22
       }
     ]
   },
@@ -215,13 +81,7 @@
   "layers": [
     "waypoints",
     "routes",
-<<<<<<< HEAD
-    "tracks",
-    "route_points",
-    "track_points"
-=======
-    "tracks"
->>>>>>> 76c65429
+    "route_points"
   ],
   "dstype": "ogr",
   "filetype": ".gpx"
